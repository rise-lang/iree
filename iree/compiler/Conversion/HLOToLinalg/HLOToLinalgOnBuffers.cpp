--- conflicted
+++ resolved
@@ -268,200 +268,6 @@
   return DotOperationType::Unsupported;
 }
 
-<<<<<<< HEAD
-=======
-// A:MxN * B:NxK = C:MxK
-static void generateRiseMM(OpBuilder builder, Location loc, int M, int N, int K,
-                           Value A, Value B, Value C) {
-  using namespace mlir;
-  using namespace mlir::edsc;
-  using namespace mlir::edsc::op;
-  using namespace mlir::edsc::type;
-
-  mlir::edsc::ScopedContext scope(builder, loc);
-
-  // shape of A
-  ArrayType AType = array2DType(M, N, scalarF32Type());
-  rise::ArrayType arowType = AType.getElementType().dyn_cast<rise::ArrayType>();
-
-  // shape of B
-  rise::ArrayType BType = array2DType(N, K, scalarF32Type());
-  rise::ArrayType BType_trans = array2DType(K, N, scalarF32Type());
-  rise::ArrayType bcolType =
-      BType_trans.getElementType().dyn_cast<rise::ArrayType>();
-
-  rise::ScalarType elementType =
-      arowType.getElementType().dyn_cast<rise::ScalarType>();
-
-  // These have to be always on top!
-  Value in_A = in(A, AType);
-  Value in_B = in(B, BType);
-
-  // clang-format off
-  out(C, mapSeq(arowType, [&](Value arow) {
-    return (mapSeq(bcolType,  [&](Value bcol) {
-      return (reduceSeq(elementType, [&](Value tuple, Value acc){
-        return (embed3(elementType, ValueRange{fst(elementType, elementType, tuple),
-                                                           snd(elementType, elementType, tuple), acc},
-          [&](Value fst, Value snd, Value acc){
-            return(fst * snd + acc);
-        }));
-      },literal(elementType, "0.000000"), zip(arowType.getSize(), elementType, elementType, arow, bcol)));
-    }, transpose(BType.getSize(), BType_trans.getSize(), elementType, in_B)));
-  }, in_A));
-  // clang-format on
-  return;
-}
-
-// input:n.f32 -> output:n.f32
-void generateStencil(OpBuilder builder, Location loc, int n, Value input,
-                     Value output) {
-  using namespace mlir;
-  using namespace mlir::edsc;
-  using namespace mlir::edsc::op;
-  using namespace mlir::edsc::type;
-  using namespace mlir::edsc::abstraction;
-
-  mlir::edsc::ScopedContext scope(builder, loc);
-
-  int slidingWindow = 3;
-
-  Value A = in(input, arrayType(n, scalarF32Type()));
-
-  Value padded = padClamp(natType(1), natType(1), A);
-  Value windowed = slide(natType(slidingWindow), natType(1), padded);
-
-  Value mapped = mapSeq(
-      "loop", arrayType(slidingWindow, scalarF32Type()), scalarF32Type(),
-      [&](Value window) {
-        return (reduceSeq("loop", scalarF32Type(), sumLambda(scalarF32Type()),
-                          literal(scalarF32Type(), "0.000000"), window));
-      },
-      windowed);
-
-  out(output, mapped);
-}
-
-// input:n.n.f32 -> output:n.n.f32
-void generate2DStencil(OpBuilder builder, Location loc, int n, Value input,
-                       Value output) {
-  using namespace mlir;
-  using namespace mlir::edsc;
-  using namespace mlir::edsc::op;
-  using namespace mlir::edsc::type;
-  using namespace mlir::edsc::abstraction;
-
-  mlir::edsc::ScopedContext scope(builder, loc);
-
-  int slidingWindow = 3;
-
-  Value A = in(input, arrayType(n, arrayType(n, scalarF32Type())));
-  Value slizzled = slide2d(natType(3), natType(1), natType(5), natType(1), A);
-  ArrayType slidedType = arrayType(
-      n - 2,
-      arrayType(natType(n - 4), arrayType(3, arrayType(5, scalarF32Type()))));
-
-  Value mapped = mapSeq(
-      "loop", slidedType.getElementType(), arrayType(n - 4, scalarF32Type()),
-      [&](auto nestedArray) {
-        return mapSeq(
-            "loop", arrayType(3, arrayType(5, scalarF32Type())),
-            scalarF32Type(),
-            [&](auto slidingWindow) {
-              Value flattenedWindow = join(slidingWindow);
-              return reduceSeq(
-                  "loop", scalarF32Type(), sumLambda(scalarF32Type()),
-                  literal(scalarF32Type(), "0.000000"), flattenedWindow);
-            },
-            nestedArray);
-      },
-      slizzled);
-
-  //  Value padded = padClamp(natType(1), natType(1), A);
-  //  Value windowed = slide(natType(slidingWindow), natType(1), padded);
-
-  //  Value mapped = mapSeq("loop", arrayType(slidingWindow, scalarF32Type()),
-  //  scalarF32Type(),  [&](auto args) {
-  //    return (reduceSeq("loop", sumLambda(scalarF32Type()),
-  //    literal(scalarF32Type(), "0.000000"), args[0]));
-  //  }, windowed);
-
-  //  Value mapped = mapSeq("loop", arrayType(slidingWindow, scalarF32Type()),
-  //  scalarF32Type(), lambda(funtype(arrayType(slidingWindow, scalarF32Type()),
-  //  scalarF32Type()), [&](auto args) {
-  //    return (reduceSeq("loop", sumLambda(scalarF32Type()),
-  //    literal(scalarF32Type(), "0.000000"), args[0]));
-  //  }), windowed);
-
-  out(output, mapped);
-}
-
-// utility for testing the generated stuff
-void generateTest(OpBuilder builder, Location loc, int dims,
-                  ArrayRef<int64_t> inSizes, ArrayRef<int64_t> outSizes,
-                  FuncOp riseFun = nullptr) {
-  using namespace mlir;
-  using namespace mlir::edsc;
-  using namespace mlir::edsc::op;
-  using namespace mlir::edsc::intrinsics;
-
-  ScopedContext scope(builder, loc);
-
-  auto f32Type = FloatType::getF32(scope.getContext());
-
-  if (!((dims == inSizes.size()) && (dims == outSizes.size()))) {
-    emitError(loc) << "Generating test failed. Dims has to match number of "
-                      "input and output sizes!";
-    return;
-  }
-
-  auto inMemrefType = MemRefType::get(inSizes, f32Type, {}, 0);
-  auto outMemrefType = MemRefType::get(outSizes, f32Type, {}, 0);
-
-  //  Value[dims] lbs = std_constant_index(inSizes);
-  SmallVector<Value, 4> lbs;
-  SmallVector<Value, 4> ubs;
-  SmallVector<Value, 4> steps;
-
-  for (int i = 0; i < dims; i++) {
-    lbs.push_back(std_constant_index(0));
-    ubs.push_back(std_constant_index(inSizes[i]));
-    steps.push_back(std_constant_index(1));
-  }
-
-  Value inMemref = std_alloc(inMemrefType);
-  Value outMemref = std_alloc(outMemrefType);
-
-  TemplatedIndexedValue<std_load, std_store> in(inMemref);
-  TemplatedIndexedValue<std_load, std_store> out(outMemref);
-
-  Value cst0f = std_constant_float(llvm::APFloat(0.0f), f32Type);
-  Value cst1f = std_constant_float(llvm::APFloat(1.0f), f32Type);
-  TemplatedIndexedValue<std_load, std_store> initVal(
-      std_alloc(MemRefType::get({}, f32Type, {}, 0)));
-  initVal = cst0f;
-
-  // initializing the input with ascending values starting with 0
-  Value ivs[dims];
-  loopNestBuilder(lbs, ubs, steps, [&](auto ivs) {
-    // bring ivs from ValueRange -> SmallVector to be usable by
-    // TemplatedIndexedValue
-    SmallVector<Value, 4> ivs_vector;
-    for (int i = 0; i < dims; i++) {
-      ivs_vector.push_back(ivs[i]);
-    }
-    in(ivs_vector) = initVal();
-    initVal = initVal + cst1f;
-  });
-
-  if (riseFun) {
-    std_call(riseFun, ValueRange{inMemref, outMemref});
-    Value castedOut =
-        std_memref_cast(outMemref, UnrankedMemRefType::get(f32Type, 0));
-    std_call("print_memref_f32", ArrayRef<Type>(), ValueRange{castedOut});
-  }
-}
->>>>>>> 31f386c1
 
 namespace {
 /// Converts xla_hlo.dot operation to linalg.matmul op
@@ -555,15 +361,12 @@
         //        inputBuffers[0],
         //                        resultBuffers[0]);
 
-        //        generate2DStencil(builder, op.getLoc(), 50, inputBuffers[0],
-        //                          resultBuffers[0]);
-
         //        generate2DStencil(builder, op.getLoc(), 50,
         //                          riseFunBlock->getArgument(0),
         //                          riseFunBlock->getArgument(1));
 
         ////////////////////////////////////////////////////////////////////////
-        //
+
         //        builder.create<ReturnOp>(op.getLoc());
         //
         //        builder.setInsertionPointAfter(riseFun);
@@ -572,18 +375,16 @@
         //            FunctionType::get({}, {}, builder.getContext()),
         //            ArrayRef<NamedAttribute>{});
         //        builder.setInsertionPointToStart(testFun.addEntryBlock());
-        //
-        //        ///////////////////////// specify test here
-        //        ////////////////////////////
-        //
+
+        ///////////////////////// specify test here ////////////////////////////
+
         //        generateTest(builder, op.getLoc(), 2, inShapes, outShapes,
         //        riseFun);
-        //
-        //        //        generateTest(builder, op.getLoc(), 1, {32}, {64});
-        //        //                generateTest(builder, op.getLoc(), 5, {2, 5,
-        //        8, 11,
-        //        //                12},
-        //        //                             {2, 5, 8, 11, 12});
+
+        //        generateTest(builder, op.getLoc(), 1, {32}, {64});
+        //                generateTest(builder, op.getLoc(), 5, {2, 5, 8, 11,
+        //                12},
+        //                             {2, 5, 8, 11, 12});
         //        builder.create<ReturnOp>(op.getLoc());
         //
         ////////////////////////////////////////////////////////////////////////
@@ -1670,8 +1471,6 @@
   MLIRContext *context = &getContext();
   FuncOp funcOp = getFunction();
 
-  funcOp.dump();
-
   // First create buffers for all StoreTensorOps.
   TensorToBufferMap resultTensorToBufferMap;
   if (failed(createAndPropagateBufferUsedForResultTensors(
